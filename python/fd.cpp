--- conflicted
+++ resolved
@@ -59,12 +59,8 @@
 static void Fd_dealloc(Fd *self)
 {
     Py_XDECREF(self->on_frame_read);
-<<<<<<< HEAD
-    Py_XDECREF(self->on_frame_sent);
+    Py_XDECREF(self->on_frame_send);
     Py_XDECREF(self->on_connect_event);
-=======
-    Py_XDECREF(self->on_frame_send);
->>>>>>> 54a18d39
     Py_XDECREF(self->read_func);
     Py_XDECREF(self->write_func);
     Py_TYPE(self)->tp_free((PyObject *)self);
@@ -100,7 +96,7 @@
 
 ////////////////////////////// Internal callbacks
 
-static void on_frame_read(void *user_data, uint8_t *data, int len)
+static void on_frame_read(void *user_data, uint8_t addr, uint8_t *data, int len)
 {
     Fd *self = (Fd *)user_data;
     if ( self->on_frame_read )
@@ -117,7 +113,7 @@
     }
 }
 
-static void on_frame_send(void *user_data, const uint8_t *data, int len)
+static void on_frame_send(void *user_data, uint8_t addr, const uint8_t *data, int len)
 {
     Fd *self = (Fd *)user_data;
     if ( self->on_frame_send )
@@ -161,13 +157,9 @@
 {
     tiny_fd_init_t init{};
     init.pdata = self;
-    init.on_frame_cb = on_frame_read;
-<<<<<<< HEAD
-    init.on_sent_cb = on_frame_sent;
+    init.on_read_cb = on_frame_read;
+    init.on_send_cb = on_frame_send;
     init.on_connect_event_cb = on_connect_event;
-=======
-    init.on_send_cb = on_frame_send;
->>>>>>> 54a18d39
     init.crc_type = self->crc_type;
     init.buffer_size = tiny_fd_buffer_size_by_mtu_ex(1, self->mtu, self->window_size, init.crc_type, 2);
     self->buffer = PyObject_Malloc(init.buffer_size);
