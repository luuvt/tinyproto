--- conflicted
+++ resolved
@@ -127,11 +127,7 @@
     init.on_frame_cb = on_frame_read;
     init.on_send_cb = on_frame_send;
     init.crc_type = self->crc_type;
-<<<<<<< HEAD
-    init.buffer_size = tiny_fd_buffer_size_by_mtu_ex(self->mtu, self->window_size, init.crc_type, 2);
-=======
-    init.buffer_size = tiny_fd_buffer_size_by_mtu_ex(1, self->mtu, self->window_size, init.crc_type);
->>>>>>> 8548996a
+    init.buffer_size = tiny_fd_buffer_size_by_mtu_ex(1, self->mtu, self->window_size, init.crc_type, 2);
     self->buffer = PyObject_Malloc(init.buffer_size);
     init.buffer = self->buffer;
     init.send_timeout = 1000;
@@ -159,16 +155,12 @@
     {
         return NULL;
     }
-<<<<<<< HEAD
-    int result = tiny_fd_send_packet(self->handle, buffer.buf, buffer.len, 1000);
-=======
     int result;
 
     Py_BEGIN_ALLOW_THREADS;
-    result = tiny_fd_send_packet(self->handle, buffer.buf, buffer.len);
+    result = tiny_fd_send_packet(self->handle, buffer.buf, buffer.len, 1000);
     Py_END_ALLOW_THREADS;
 
->>>>>>> 8548996a
     PyBuffer_Release(&buffer);
     return PyLong_FromLong((long)result);
 }
