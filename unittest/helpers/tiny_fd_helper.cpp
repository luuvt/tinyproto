--- conflicted
+++ resolved
@@ -30,7 +30,7 @@
 #include <unistd.h>
 
 TinyHelperFd::TinyHelperFd(FakeEndpoint *endpoint, int rxBufferSize,
-                           const std::function<void(uint8_t *, int)> &onRxFrameCb, int window_frames, int timeout)
+                           const std::function<void(uint8_t address, uint8_t *, int)> &onRxFrameCb, int window_frames, int timeout)
     : IBaseHelper(endpoint, rxBufferSize)
     , m_onRxFrameCb(onRxFrameCb)
     , m_rxBufferSize(rxBufferSize)
@@ -41,7 +41,7 @@
 }
 
 TinyHelperFd::TinyHelperFd(FakeEndpoint *endpoint, int rxBufferSize, uint8_t mode,
-                           const std::function<void(uint8_t *, int)> &onRxFrameCb)
+                           const std::function<void(uint8_t address, uint8_t *, int)> &onRxFrameCb)
     : IBaseHelper(endpoint, rxBufferSize)
     , m_onRxFrameCb(onRxFrameCb)
     , m_rxBufferSize(rxBufferSize)
@@ -70,20 +70,14 @@
 {
     tiny_fd_init_t init{};
     init.pdata = this;
-    init.on_frame_cb = onRxFrame;
+    init.on_read_cb = onRxFrame;
     init.on_send_cb = onTxFrame;
     init.on_connect_event_cb = onConnect;
     init.buffer = m_buffer;
-<<<<<<< HEAD
-    init.buffer_size = rxBufferSize;
-    init.window_frames = window_frames ?: 7;
-    m_timeout = timeout < 0 ? 2000 : timeout;
-    init.send_timeout = m_timeout;
-=======
     init.buffer_size = m_rxBufferSize;
     init.window_frames = m_window ? m_window : 7;
+    m_timeout = m_timeout < 0 ? 2000 : m_timeout;
     init.send_timeout = m_timeout < 0 ? 2000 : m_timeout;
->>>>>>> 5ebb51bd
     init.retry_timeout = init.send_timeout ? (init.send_timeout / 2) : 200;
     init.retries = 2;
     init.mode = m_mode;
@@ -111,7 +105,7 @@
 
 int TinyHelperFd::sendto(uint8_t address, uint8_t *buf, int len)
 {
-    return tiny_fd_send_packet_to(m_handle, address, buf, len);
+    return tiny_fd_send_packet_to(m_handle, address, buf, len, m_timeout);
 }
 
 void TinyHelperFd::MessageSender(TinyHelperFd *helper, int count, std::string msg)
@@ -174,17 +168,17 @@
         usleep(1000);
 }
 
-void TinyHelperFd::onRxFrame(void *handle, uint8_t *buf, int len)
+void TinyHelperFd::onRxFrame(void *handle, uint8_t address, uint8_t *buf, int len)
 {
     TinyHelperFd *helper = reinterpret_cast<TinyHelperFd *>(handle);
     helper->m_rx_count++;
     if ( helper->m_onRxFrameCb )
     {
-        helper->m_onRxFrameCb(buf, len);
-    }
-}
-
-void TinyHelperFd::onTxFrame(void *handle, const uint8_t *buf, int len)
+        helper->m_onRxFrameCb(address, buf, len);
+    }
+}
+
+void TinyHelperFd::onTxFrame(void *handle, uint8_t address, const uint8_t *buf, int len)
 {
     TinyHelperFd *helper = reinterpret_cast<TinyHelperFd *>(handle);
     helper->m_tx_count++;
