/*
    Copyright 2017-2020 (C) Alexey Dynda

    This file is part of Tiny Protocol Library.

    Protocol Library is free software: you can redistribute it and/or modify
    it under the terms of the GNU Lesser General Public License as published by
    the Free Software Foundation, either version 3 of the License, or
    (at your option) any later version.

    Protocol Library is distributed in the hope that it will be useful,
    but WITHOUT ANY WARRANTY; without even the implied warranty of
    MERCHANTABILITY or FITNESS FOR A PARTICULAR PURPOSE.  See the
    GNU Lesser General Public License for more details.

    You should have received a copy of the GNU Lesser General Public License
    along with Protocol Library.  If not, see <http://www.gnu.org/licenses/>.
 */

#include <functional>
#include <CppUTest/TestHarness.h>
#include <stdlib.h>
#include <stdio.h>
#include <string.h>
#include "helpers/tiny_hdlc_helper.h"
#include "helpers/fake_connection.h"
#include <TinyProtocolHdlc.h>

// Including private header for check_buf_size_calculations test
#include "proto/hdlc/low_level/hdlc_int.h"

TEST_GROUP(HDLC){void setup(){
    // ...
}

                 void teardown(){
                     // ...
                 }};

TEST(HDLC, crc_mismatch)
{
    const char *txbuf = "This is CRC mismatch check";
    FakeConnection conn;
    TinyHdlcHelper helper1(&conn.endpoint1(), nullptr, nullptr, 1024, HDLC_CRC_32);
    TinyHdlcHelper helper2(&conn.endpoint2(), nullptr, nullptr, 1024, HDLC_CRC_16);
    int msg_size = strlen(txbuf) + 1;
    helper1.send((uint8_t *)txbuf, msg_size, 100);
    int result;
    do
    {
        result = helper2.run(false);
    } while ( result >= 0 );
    CHECK_EQUAL(TINY_ERR_WRONG_CRC, result);
}

TEST(HDLC, zero_len_not_allowed)
{
    FakeConnection conn;
    TinyHdlcHelper helper1(&conn.endpoint1(), nullptr, nullptr, 1024, HDLC_CRC_32);
    uint8_t buff[2];
    CHECK_EQUAL(TINY_ERR_INVALID_DATA, helper1.send(buff, 0, 100));
}

TEST(HDLC, crc8)
{
    const char *txbuf = "This is CRC8 check";
    FakeConnection conn;
    TinyHdlcHelper helper1(&conn.endpoint1(), nullptr, nullptr, 1024, HDLC_CRC_8);
    TinyHdlcHelper helper2(
        &conn.endpoint2(), [&txbuf](uint8_t *buf, int len) -> void { STRCMP_EQUAL(txbuf, (char *)buf); }, nullptr, 1024,
        HDLC_CRC_8);
    int msg_size = strlen(txbuf) + 1;
    helper1.send((uint8_t *)txbuf, msg_size, 100);
    helper2.wait_until_rx_count(1, 100);
    CHECK_EQUAL(1, helper2.rx_count());
}

TEST(HDLC, crc16)
{
    const char *txbuf = "This is CRC16 check";
    FakeConnection conn;
    TinyHdlcHelper helper1(&conn.endpoint1(), nullptr, nullptr, 1024, HDLC_CRC_16);
    TinyHdlcHelper helper2(
        &conn.endpoint2(), [&txbuf](uint8_t *buf, int len) -> void { STRCMP_EQUAL(txbuf, (char *)buf); }, nullptr, 1024,
        HDLC_CRC_16);
    int msg_size = strlen(txbuf) + 1;
    helper1.send((uint8_t *)txbuf, msg_size, 100);
    helper2.wait_until_rx_count(1, 100);
    CHECK_EQUAL(1, helper2.rx_count());
}

TEST(HDLC, crc32)
{
    const char *txbuf = "This is CRC32 check";
    FakeConnection conn;
    TinyHdlcHelper helper1(&conn.endpoint1(), nullptr, nullptr, 1024, HDLC_CRC_32);
    TinyHdlcHelper helper2(
        &conn.endpoint2(), [&txbuf](uint8_t *buf, int len) -> void { STRCMP_EQUAL(txbuf, (char *)buf); }, nullptr, 1024,
        HDLC_CRC_32);
    int msg_size = strlen(txbuf) + 1;
    helper1.send((uint8_t *)txbuf, msg_size, 100);
    helper2.wait_until_rx_count(1, 100);
    CHECK_EQUAL(1, helper2.rx_count());
}

TEST(HDLC, send_receive)
{
    uint32_t bytes_sent = 0;
    uint32_t bytes_received = 0;
    FakeConnection conn;
    TinyHdlcHelper helper1(&conn.endpoint1(), nullptr,
                           [&bytes_sent](uint8_t *buf, int len) -> void { bytes_sent += len; });
    TinyHdlcHelper helper2(&conn.endpoint2(),
                           [&bytes_received](uint8_t *buf, int len) -> void { bytes_received += len; });

    uint8_t txbuf[128];
    for ( int i = 0; i < 32; i++ )
    {
        snprintf((char *)txbuf, sizeof(txbuf) - 1, "This is frame Number %u (stream %i)", i, 0);
        int msg_size = strlen((char *)txbuf) + 1;
        int result = helper1.send((uint8_t *)txbuf, msg_size, 100);
        CHECK_EQUAL(TINY_SUCCESS, result);
        helper2.wait_until_rx_count(i + 1, 100);
        CHECK_EQUAL(i + 1, helper2.rx_count());
    }
    CHECK_EQUAL(0, conn.lostBytes());
    CHECK_EQUAL(helper1.tx_count(), helper2.rx_count());
    CHECK_EQUAL(bytes_sent, bytes_received);
}

TEST(HDLC, arduino_to_pc)
{
    uint8_t ardu_buffer[512];
    int timed_out_frames = 0;
    // PC side has a larger buffer
    FakeConnection conn(4096, 64);
    TinyHdlcHelper pc(&conn.endpoint1(), nullptr, nullptr, 512);
    TinyHdlcHelper arduino(
        &conn.endpoint2(),
        [&ardu_buffer, &arduino, &timed_out_frames](uint8_t *buf, int len) -> void {
            memcpy(ardu_buffer, buf, len);
            if ( arduino.send(ardu_buffer, len, 0) == TINY_ERR_BUSY )
            {
                timed_out_frames++;
            }
        },
        nullptr, 512);
    conn.setSpeed(115200);
    conn.endpoint2().setTimeout(0);
    conn.endpoint2().disable();
    arduino.setMcuMode(); // for hdlc it is important
    pc.run(true);
    // sent 100 small frames in background
    pc.send(100, "Generated frame. test in progress");
    // Usually arduino starts later by 2 seconds due to reboot on UART-2-USB access, emulate at teast 100ms delay
    std::this_thread::sleep_for(std::chrono::milliseconds(100));
    conn.endpoint2().enable();
    uint32_t startTs = tiny_millis();
    int tx_count = pc.tx_count() + 1;
    do
    {
        arduino.run_rx();
        arduino.run_tx();
        if ( static_cast<uint32_t>(tiny_millis() - startTs) > 2000 )
        {
            FAIL("Timeout happened");
            break;
        }
    } while ( pc.tx_count() != 100 || arduino.rx_count() < ((conn.lostBytes() ? 100 : 95) - tx_count) ||
              arduino.rx_count() > timed_out_frames + arduino.tx_count() ||
              pc.rx_count() < arduino.tx_count() - (conn.lostBytes() ? 5 : 0) );

    CHECK_EQUAL(100, pc.tx_count());
    if ( arduino.rx_count() < (conn.lostBytes() ? 100 : 95) - tx_count )
        CHECK_EQUAL(100 - tx_count, arduino.rx_count());
    // Some frames can be lost on send due to very small tx buffer on arduino side
    if ( arduino.rx_count() - timed_out_frames > arduino.tx_count() )
    {
        fprintf(stderr, "Lost bytes %d\n", conn.lostBytes());
        CHECK_EQUAL(arduino.rx_count() - timed_out_frames, arduino.tx_count());
    }
    if ( arduino.tx_count() > pc.rx_count() + (conn.lostBytes() ? 5 : 0) )
        CHECK_EQUAL(arduino.tx_count(), pc.rx_count());
    if ( conn.lostBytes() > 30 )
        CHECK_EQUAL(0, conn.lostBytes());
}

TEST(HDLC, single_receive)
{
    FakeConnection conn;
    conn.endpoint1().setTimeout(0);
    conn.endpoint2().setTimeout(100);
    TinyHdlcHelper helper2(&conn.endpoint2(), nullptr, nullptr, 1024, HDLC_CRC_OFF);
    uint32_t start_ts = tiny_millis();
    const uint8_t frame[] = {0x7E, 0x01, 0x02, 0x03, 0x7E};
    conn.endpoint1().write(frame, sizeof(frame));
    helper2.run(true);
    helper2.wait_until_rx_count(1, 50);
    CHECK_EQUAL(1, helper2.rx_count());
    if ( static_cast<uint32_t>(tiny_millis() - start_ts) > 50 )
    {
        FAIL("Timeout");
    }
}

TEST(HDLC, single_send)
{
    FakeConnection conn;
    conn.endpoint1().setTimeout(0);
    conn.endpoint2().setTimeout(10);
    TinyHdlcHelper helper2(&conn.endpoint2(), nullptr, nullptr, 1024, HDLC_CRC_OFF);
    const uint8_t frame[] = {0x7E, 0x01, 0x02, 0x03, 0x7E};
    helper2.send(frame + 1, sizeof(frame) - 2, 100);
    if ( !conn.endpoint1().wait_until_rx_count(sizeof(frame), 50) )
    {
        FAIL("Timeout");
    }
    uint8_t data[sizeof(frame)]{};
    conn.endpoint1().read(data, sizeof(data));
    MEMCMP_EQUAL(frame, data, sizeof(frame));
}

TEST(HDLC, hdlc_ll_missalignment)
{
    // Test to send 7E 7E XX XX 7E

    // On frame sent is not defined
    FakeConnection conn;
    conn.endpoint1().setTimeout(0);
    conn.endpoint2().setTimeout(10);
    TinyHdlcHelper helper2(&conn.endpoint2(), nullptr, nullptr, 1024, HDLC_CRC_OFF);
    const uint8_t data[] = {0x7E, 0x7E, 0x01, 0x02, 0x03, 0x7E};
    conn.endpoint1().write(data, sizeof(data));

    helper2.wait_until_rx_count(2, 50); // Never 2 messages should be received, alway exit on timeout 50ms
    CHECK_EQUAL(1, helper2.rx_count());
}

TEST(HDLC, hdlc_send_escape_chars_encode)
{
    FakeConnection conn;
    conn.endpoint1().setTimeout(0);
    conn.endpoint2().setTimeout(10);
    TinyHdlcHelper helper2(&conn.endpoint2(), nullptr, nullptr, 1024, HDLC_CRC_8);
    const uint8_t frame[] = {0x7E, 0x7D, 0x87};
    helper2.send(frame, sizeof(frame), 100);

    const uint8_t data[] = {0x7E, 0x7D, 0x5E, 0x7D, 0x5D, 0x87, 0x7D, 0x5D, 0x7E};
    if ( !conn.endpoint1().wait_until_rx_count(sizeof(data), 50) )
    {
        FAIL("Timeout");
    }
    uint8_t actual_data[sizeof(data)]{};
    conn.endpoint1().read(actual_data, sizeof(actual_data));
    MEMCMP_EQUAL(data, actual_data, sizeof(data));
}

TEST(HDLC, hdlc_recv_escape_chars_decode)
{
    FakeConnection conn;
    conn.endpoint1().setTimeout(0);
    conn.endpoint2().setTimeout(10);
    TinyHdlcHelper helper2(&conn.endpoint2(), nullptr, nullptr, 1024, HDLC_CRC_OFF);
    const uint8_t data[] = {0x7E, 0x7D, 0x5E, 0x7D, 0x5D, 0x7E};
    conn.endpoint1().write(data, sizeof(data));
    // Use single thread recv() implementation, that's why helper2.run( true ) is commented out
    // helper2.run(true);
    uint8_t frame[] = {0x7E, 0x7D};
    uint8_t actual_frame[] = {0x00, 0x00, 0x00};
    int len = helper2.recv(actual_frame, sizeof(actual_frame), 50);
    CHECK_EQUAL(sizeof(frame), len);
    MEMCMP_EQUAL(frame, actual_frame, len);
}

TEST(HDLC, hdlc_incomplete_send_on_close)
{
    FakeConnection conn;
    conn.endpoint1().setTimeout(0);
    conn.endpoint2().setTimeout(10);
    int bytes_sent = 0;
    uint8_t *buffer_sent = nullptr;
    const uint8_t frame[] = {0x7E, 0x7D};
    {
        TinyHdlcHelper helper2(&conn.endpoint2(), nullptr, [&bytes_sent, &buffer_sent](uint8_t *buf, int len) -> void {
            bytes_sent = len;
            buffer_sent = buf;
        });
        helper2.send(frame, sizeof(frame), 0);
    }
    CHECK_EQUAL(frame, buffer_sent);
    CHECK_EQUAL(sizeof(frame), bytes_sent);
}

TEST(HDLC, check_buf_size_calculations)
{
<<<<<<< HEAD
    CHECK_EQUAL(sizeof(hdlc_ll_data_t) + 14, hdlc_ll_get_buf_size(10));
    CHECK_EQUAL(sizeof(hdlc_ll_data_t) + 10, hdlc_ll_get_buf_size_ex(10, HDLC_CRC_OFF, 1));
    CHECK_EQUAL(sizeof(hdlc_ll_data_t) + 11, hdlc_ll_get_buf_size_ex(10, HDLC_CRC_8, 1));
    CHECK_EQUAL(sizeof(hdlc_ll_data_t) + 12, hdlc_ll_get_buf_size_ex(10, HDLC_CRC_16, 1));
    CHECK_EQUAL(sizeof(hdlc_ll_data_t) + 14, hdlc_ll_get_buf_size_ex(10, HDLC_CRC_32, 1));
=======
    CHECK_EQUAL( sizeof(hdlc_ll_data_t) + 13 + TINY_ALIGN_STRUCT_VALUE, hdlc_ll_get_buf_size(10) );
    CHECK_EQUAL( sizeof(hdlc_ll_data_t) +  9 + TINY_ALIGN_STRUCT_VALUE, hdlc_ll_get_buf_size_ex(10, HDLC_CRC_OFF) );
    CHECK_EQUAL( sizeof(hdlc_ll_data_t) + 10 + TINY_ALIGN_STRUCT_VALUE, hdlc_ll_get_buf_size_ex(10, HDLC_CRC_8) );
    CHECK_EQUAL( sizeof(hdlc_ll_data_t) + 11 + TINY_ALIGN_STRUCT_VALUE, hdlc_ll_get_buf_size_ex(10, HDLC_CRC_16) );
    CHECK_EQUAL( sizeof(hdlc_ll_data_t) + 13 + TINY_ALIGN_STRUCT_VALUE, hdlc_ll_get_buf_size_ex(10, HDLC_CRC_32) );
>>>>>>> ce23801d
}<|MERGE_RESOLUTION|>--- conflicted
+++ resolved
@@ -293,17 +293,9 @@
 
 TEST(HDLC, check_buf_size_calculations)
 {
-<<<<<<< HEAD
-    CHECK_EQUAL(sizeof(hdlc_ll_data_t) + 14, hdlc_ll_get_buf_size(10));
-    CHECK_EQUAL(sizeof(hdlc_ll_data_t) + 10, hdlc_ll_get_buf_size_ex(10, HDLC_CRC_OFF, 1));
-    CHECK_EQUAL(sizeof(hdlc_ll_data_t) + 11, hdlc_ll_get_buf_size_ex(10, HDLC_CRC_8, 1));
-    CHECK_EQUAL(sizeof(hdlc_ll_data_t) + 12, hdlc_ll_get_buf_size_ex(10, HDLC_CRC_16, 1));
-    CHECK_EQUAL(sizeof(hdlc_ll_data_t) + 14, hdlc_ll_get_buf_size_ex(10, HDLC_CRC_32, 1));
-=======
     CHECK_EQUAL( sizeof(hdlc_ll_data_t) + 13 + TINY_ALIGN_STRUCT_VALUE, hdlc_ll_get_buf_size(10) );
-    CHECK_EQUAL( sizeof(hdlc_ll_data_t) +  9 + TINY_ALIGN_STRUCT_VALUE, hdlc_ll_get_buf_size_ex(10, HDLC_CRC_OFF) );
-    CHECK_EQUAL( sizeof(hdlc_ll_data_t) + 10 + TINY_ALIGN_STRUCT_VALUE, hdlc_ll_get_buf_size_ex(10, HDLC_CRC_8) );
-    CHECK_EQUAL( sizeof(hdlc_ll_data_t) + 11 + TINY_ALIGN_STRUCT_VALUE, hdlc_ll_get_buf_size_ex(10, HDLC_CRC_16) );
-    CHECK_EQUAL( sizeof(hdlc_ll_data_t) + 13 + TINY_ALIGN_STRUCT_VALUE, hdlc_ll_get_buf_size_ex(10, HDLC_CRC_32) );
->>>>>>> ce23801d
+    CHECK_EQUAL( sizeof(hdlc_ll_data_t) +  9 + TINY_ALIGN_STRUCT_VALUE, hdlc_ll_get_buf_size_ex(10, HDLC_CRC_OFF, 1) );
+    CHECK_EQUAL( sizeof(hdlc_ll_data_t) + 10 + TINY_ALIGN_STRUCT_VALUE, hdlc_ll_get_buf_size_ex(10, HDLC_CRC_8, 1) );
+    CHECK_EQUAL( sizeof(hdlc_ll_data_t) + 11 + TINY_ALIGN_STRUCT_VALUE, hdlc_ll_get_buf_size_ex(10, HDLC_CRC_16, 1) );
+    CHECK_EQUAL( sizeof(hdlc_ll_data_t) + 13 + TINY_ALIGN_STRUCT_VALUE, hdlc_ll_get_buf_size_ex(10, HDLC_CRC_32, 1) );
 }