--- conflicted
+++ resolved
@@ -29,15 +29,9 @@
 Using this library you can easy implement data transfer between 2 microcontrollers or between microcontroller and pc via UART, SPI,
 I2C or any other communication channels.
 You don't need to think about data synchronization between points. The library use no dynamic allocation of memory.
-<<<<<<< HEAD
+
 TinyProto is based on RFC 1662. Tiny Protocol supports 2 HDLC modes: ABM (for peer to peer connections) and NRM (for
 multi-drop connections).
-=======
-TinyProto is based on RFC 1662, it implements the following frames:
- * U-frames (SABM,, SNRM, UA)
- * S-frames (REJ, RR)
- * I-frames
->>>>>>> 97046cb3
 
 Tiny Protocol is NOT an application layer protocol, although, for example, it can be used with Protocol Buffers. The protocol supports ABM and NRM modes.
 
@@ -45,26 +39,13 @@
 ## Key Features
 
 Main features:
-<<<<<<< HEAD
  * Hot plug/unplug support for ABM (peer to peer).
- * Connection autorecover for Full duplex and Light protocols (with enabled crc)
+ * Connection autorecover for Full duplex (both for ABM and NRM modes) and Light protocols (with enabled crc)
  * Error detection: Simple 8-bit checksum (sum of bytes), FCS16 (CCITT-16), FCS32 (CCITT-32)
  * Platform independent hdlc framing implementation (hdlc low level API: hdlc_ll_xxxx)
  * Easy to use Light protcol - analogue of a SLIP protcol (tiny_light_xxxx API, see examples)
- * Full-duplex protocol (tiny_fd_xxxx true RFC 1662 implementation, supports confirmation, frames retransmissions)
+ * Full-duplex protocol (tiny_fd_xxxx true RFC 1662 implementation, supports confirmation, frames retransmissions: ABM and NRM modes )
  * one to one and one to many modes
-=======
- * Hot plug/unplug support (for ABM mode)
- * Connection autorecover for Full duplex (both for ABM and NRM modes) and Light protocols (with enabled crc)
- * Platform independent hdlc framing implementation (hdlc low level API: hdlc_ll_xxxx)
- * High level hdlc implementation for backward compatibility with previous releases (hdlc_xxxx API)
- * Easy to use Light protcol (tiny_light_xxxx API, see examples)
- * Full-duplex protocol (tiny_fd_xxxx true RFC 1662 implementation, supports confirmation, frames retransmissions: ABM and NRM modes )
- * Error detection (both for ABM and NRM modes)
-   * Simple 8-bit checksum (sum of bytes)
-   * FCS16 (CCITT-16)
-   * FCS32 (CCITT-32)
->>>>>>> 97046cb3
  * Frames of maximum 32K or 2G size (payload limit depends on platfrom).
  * Low SRAM consumption (starts at 60 bytes).
  * Low Flash consumption (starts at 1.2KiB, features can be disabled and enabled at compilation time)
