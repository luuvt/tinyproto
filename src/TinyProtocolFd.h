--- conflicted
+++ resolved
@@ -191,11 +191,7 @@
      * Sets receive callback for incoming messages
      * @param on_receive user callback to process incoming messages. The processing must be non-blocking
      */
-<<<<<<< HEAD
-    void setReceiveCallback(void (*on_receive)(void *userData, IPacket &pkt) = nullptr)
-=======
     void setReceiveCallback(void (*on_receive)(void *userData, uint8_t addr, IPacket &pkt) = nullptr)
->>>>>>> 5ebb51bd
     {
         m_onReceive = on_receive;
     };
@@ -286,11 +282,7 @@
      * @param pdata pointer to sent data
      * @param size size of sent payload in bytes
      */
-<<<<<<< HEAD
-    virtual void onSend(const uint8_t *pdata, int size)
-=======
     virtual void onSend(uint8_t addr, const uint8_t *pdata, int size)
->>>>>>> 5ebb51bd
     {
         IPacket pkt((char *)pdata, size);
         pkt.m_len = size;
@@ -344,11 +336,7 @@
     static void onReceiveInternal(void *handle, uint8_t addr, uint8_t *pdata, int size);
 
     /** Internal function */
-<<<<<<< HEAD
-    static void onSendInternal(void *handle, const uint8_t *pdata, int size);
-=======
     static void onSendInternal(void *handle, uint8_t addr, const uint8_t *pdata, int size);
->>>>>>> 5ebb51bd
 
     /** Internal function */
     static void onConnectEventInternal(void *handle, uint8_t addr, bool connected);
