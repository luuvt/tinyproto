--- conflicted
+++ resolved
@@ -125,11 +125,7 @@
     // Do not clear data ready bit here in case if 0x7F is failed to be sent
     if ( !handle->tx.origin_data )
     {
-<<<<<<< HEAD
-        //LOG(TINY_LOG_DEB, "[HDLC:%p] SENDING START NO DATA READY\n", handle);
-=======
         // LOG(TINY_LOG_DEB, "[HDLC:%p] SENDING START NO DATA READY\n", handle);
->>>>>>> c684e113
         return 0;
     }
     LOG(TINY_LOG_INFO, "[HDLC:%p] Starting send op for HDLC frame\n", handle);
