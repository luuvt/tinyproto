/*
    Copyright 2019-2021 (C) Alexey Dynda

    This file is part of Tiny Protocol Library.

    Protocol Library is free software: you can redistribute it and/or modify
    it under the terms of the GNU Lesser General Public License as published by
    the Free Software Foundation, either version 3 of the License, or
    (at your option) any later version.

    Protocol Library is distributed in the hope that it will be useful,
    but WITHOUT ANY WARRANTY; without even the implied warranty of
    MERCHANTABILITY or FITNESS FOR A PARTICULAR PURPOSE.  See the
    GNU Lesser General Public License for more details.

    You should have received a copy of the GNU Lesser General Public License
    along with Protocol Library.  If not, see <http://www.gnu.org/licenses/>.
*/

#pragma once

#ifndef DOXYGEN_SHOULD_SKIP_THIS

#define TINY_FD_U_QUEUE_MAX_SIZE 4

#ifdef __cplusplus
extern "C"
{
#endif

#include <stdint.h>
#include "proto/hdlc/low_level/hdlc.h"
#include "proto/hdlc/low_level/hdlc_int.h"
#include "hal/tiny_types.h"

#define FD_MIN_BUF_SIZE(mtu, window)                                                                                   \
    ((sizeof(tiny_fd_data_t) + HDLC_MIN_BUF_SIZE(mtu + sizeof(tiny_frame_header_t), HDLC_CRC_16) +                     \
      (sizeof(tiny_i_frame_info_t *) + sizeof(tiny_i_frame_info_t) + mtu -                                             \
       sizeof(((tiny_i_frame_info_t *)0)->user_payload)) *                                                             \
          window))

#define FD_BUF_SIZE_EX(mtu, tx_window, crc, rx_window)                                                                      \
    ((sizeof(tiny_fd_data_t) + HDLC_BUF_SIZE_EX(mtu + sizeof(tiny_frame_header_t), crc, rx_window) +           \
      (sizeof(tiny_i_frame_info_t *) + sizeof(tiny_i_frame_info_t) + mtu -                                             \
       sizeof(((tiny_i_frame_info_t *)0)->user_payload)) *                                                             \
          tx_window))

    typedef enum
    {
        TINY_FD_STATE_DISCONNECTED,
        TINY_FD_STATE_CONNECTING,
        TINY_FD_STATE_CONNECTED_ABM,
        TINY_FD_STATE_DISCONNECTING,
    } tiny_fd_state_t;

    typedef struct
    {
        uint8_t address;
        uint8_t control;
    } tiny_frame_header_t;

    typedef struct
    {
        tiny_frame_header_t header; ///< header of s-frame, non-empty is there is something to send
    } tiny_s_frame_info_t;

    typedef struct
    {
        tiny_frame_header_t header; ///< header of u-frame, non-empty is there is something to send
        uint8_t data1;
        uint8_t data2;
        uint8_t data3;
    } tiny_u_frame_info_t;

    typedef struct
    {
        uint8_t type; ///< 0 for now
        int len;
        tiny_frame_header_t header; ///< header, fill every time, when user payload is sending
        uint8_t user_payload;       ///< this byte and all bytes after are user payload
    } tiny_i_frame_info_t;

    typedef struct
    {
        int len;
        union
        {
            tiny_s_frame_info_t s_frame;
            tiny_u_frame_info_t u_frame;
        };
    } tiny_frame_info_t;

    typedef struct
    {
        tiny_i_frame_info_t **i_frames;
        uint8_t max_i_frames;
        uint8_t head_ptr;

        int mtu;

        tiny_mutex_t mutex;
        uint8_t next_nr;     // frame waiting to receive
        uint8_t sent_nr;     // frame index last sent back
        uint8_t sent_reject; // If reject was already sent
        uint8_t next_ns;     // next frame to be sent
        uint8_t confirm_ns;  // next frame to be confirmed
        uint8_t last_ns;     // next free frame in cycle buffer

        uint32_t last_i_ts;  // last sent I-frame timestamp
        uint32_t last_ka_ts; // last keep alive timestamp
        uint8_t ka_confirmed;

        uint8_t retries; // Number of retries to perform before timeout takes place

        tiny_events_t events;
    } tiny_frames_info_t;

    typedef struct tiny_fd_data_t
    {
        /// Callback to process received frames
        on_frame_cb_t on_frame_cb;
        /// Callback to get notification of sent frames
<<<<<<< HEAD
        on_frame_send_cb_t on_send_cb;
=======
        on_frame_cb_t on_sent_cb;
        /// hdlc information
        hdlc_ll_handle_t _hdlc;
        /// state of hdlc protocol according to ISO & RFC
        tiny_fd_state_t state;
>>>>>>> 008133af
        /// Timeout for operations with acknowledge
        uint16_t send_timeout;
        /// Timeout before retrying resend I-frames
        uint16_t retry_timeout;
        /// Timeout before sending keep alive HDLC frame (RR)
        uint16_t ka_timeout;
        /// Number of retries to perform before timeout takes place
        uint8_t retries;
        /// Information for frames being processed
        tiny_frames_info_t frames;
        struct
        {
            tiny_frame_info_t queue[TINY_FD_U_QUEUE_MAX_SIZE];
            uint8_t queue_ptr;
            uint8_t queue_len;
        } s_u_frames;
        /// user specific data
        void *user_data;
    } tiny_fd_data_t;

#ifdef __cplusplus
}
#endif

#endif<|MERGE_RESOLUTION|>--- conflicted
+++ resolved
@@ -120,15 +120,11 @@
         /// Callback to process received frames
         on_frame_cb_t on_frame_cb;
         /// Callback to get notification of sent frames
-<<<<<<< HEAD
         on_frame_send_cb_t on_send_cb;
-=======
-        on_frame_cb_t on_sent_cb;
         /// hdlc information
         hdlc_ll_handle_t _hdlc;
         /// state of hdlc protocol according to ISO & RFC
         tiny_fd_state_t state;
->>>>>>> 008133af
         /// Timeout for operations with acknowledge
         uint16_t send_timeout;
         /// Timeout before retrying resend I-frames
