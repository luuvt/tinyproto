/*
    Copyright 2019-2022 (C) Alexey Dynda

    This file is part of Tiny Protocol Library.

    Protocol Library is free software: you can redistribute it and/or modify
    it under the terms of the GNU Lesser General Public License as published by
    the Free Software Foundation, either version 3 of the License, or
    (at your option) any later version.

    Protocol Library is distributed in the hope that it will be useful,
    but WITHOUT ANY WARRANTY; without even the implied warranty of
    MERCHANTABILITY or FITNESS FOR A PARTICULAR PURPOSE.  See the
    GNU Lesser General Public License for more details.

    You should have received a copy of the GNU Lesser General Public License
    along with Protocol Library.  If not, see <http://www.gnu.org/licenses/>.
 */

#include "tiny_fd.h"
#include "tiny_fd_int.h"
#include "hal/tiny_types.h"
#include "hal/tiny_debug.h"

#include <string.h>

#ifndef TINY_FD_DEBUG
#define TINY_FD_DEBUG 0
#endif

#if TINY_FD_DEBUG
#define LOG(...) TINY_LOG(__VA_ARGS__)
#else
#define LOG(...)
#endif

#define HDLC_I_FRAME_BITS 0x00
#define HDLC_I_FRAME_MASK 0x01

#define HDLC_S_FRAME_BITS 0x01
#define HDLC_S_FRAME_MASK 0x03
#define HDLC_S_FRAME_TYPE_REJ 0x04
#define HDLC_S_FRAME_TYPE_RR 0x00
#define HDLC_S_FRAME_TYPE_MASK 0x0C

#define HDLC_U_FRAME_BITS 0x03
#define HDLC_U_FRAME_MASK 0x03
#define HDLC_U_FRAME_TYPE_UA 0x60
#define HDLC_U_FRAME_TYPE_FRMR 0x84
#define HDLC_U_FRAME_TYPE_RSET 0x8C
#define HDLC_U_FRAME_TYPE_SABM 0x2C
#define HDLC_U_FRAME_TYPE_DISC 0x40
#define HDLC_U_FRAME_TYPE_MASK 0xEC

#define HDLC_P_BIT 0x10
#define HDLC_F_BIT 0x10

enum
{
    FD_EVENT_TX_SENDING = 0x01,            // Global event
    FD_EVENT_TX_DATA_AVAILABLE = 0x02,     // Global event
    FD_EVENT_QUEUE_HAS_FREE_SLOTS = 0x04,  // Global event
    FD_EVENT_CAN_ACCEPT_I_FRAMES = 0x08,   // Local event
};

static const uint8_t seq_bits_mask = 0x07;

static void on_frame_read(void *user_data, uint8_t *data, int len);
static void on_frame_send(void *user_data, const uint8_t *data, int len);

///////////////////////////////////////////////////////////////////////////////
// Helper functions
///////////////////////////////////////////////////////////////////////////////

static uint8_t __address_field_to_peer(tiny_fd_handle_t handle, uint8_t address)
{
    if ( !(address & 0x01) )
    {
        // Exit, if extension bit is not set.
        // We will not support this format for now.
        return 0;
    }
    if ( address == 0xFF )
    {
        // 0xFF address is used by legacy tinyproto implementation
        return 0;
    }
    for ( uint8_t peer = 0; peer < handle->peers_count; peer++ )
    {
        if ( handle->peers[peer].addr == address )
        {
            return peer;
        }
    }
    // Return "NOT found peer"
    return 0xFF;
}

///////////////////////////////////////////////////////////////////////////////

static uint8_t __peer_to_address_field(tiny_fd_handle_t handle, uint8_t peer)
{
    return handle->peers[peer].addr;
}

///////////////////////////////////////////////////////////////////////////////

static inline uint8_t __number_of_awaiting_tx_i_frames(tiny_fd_handle_t handle, uint8_t peer)
{
    return ((uint8_t)(handle->peers[peer].last_ns - handle->peers[peer].confirm_ns) & seq_bits_mask);
}

///////////////////////////////////////////////////////////////////////////////

static inline bool __has_unconfirmed_frames(tiny_fd_handle_t handle, uint8_t peer)
{
    return (handle->peers[peer].confirm_ns != handle->peers[peer].last_ns);
}

///////////////////////////////////////////////////////////////////////////////

static inline bool __all_frames_are_sent(tiny_fd_handle_t handle, uint8_t peer)
{
    return (handle->peers[peer].last_ns == handle->peers[peer].next_ns);
}

///////////////////////////////////////////////////////////////////////////////

static inline uint32_t __time_passed_since_last_i_frame(tiny_fd_handle_t handle, uint8_t peer)
{
    return (uint32_t)(tiny_millis() - handle->peers[peer].last_i_ts);
}

///////////////////////////////////////////////////////////////////////////////

static inline uint32_t __time_passed_since_last_frame_received(tiny_fd_handle_t handle, uint8_t peer)
{
    return (uint32_t)(tiny_millis() - handle->peers[peer].last_ka_ts);
}

///////////////////////////////////////////////////////////////////////////////

static bool __put_u_s_frame_to_tx_queue(tiny_fd_handle_t handle, int type, const void *data, int len)
{
    tiny_fd_frame_info_t *slot = tiny_fd_queue_allocate( &handle->frames.s_queue, type, ((const uint8_t *)data) + 2, len - 2 );
    // Check if space is actually available
    if ( slot != NULL )
    {
        slot->header.address = ((const uint8_t *)data)[0];
        slot->header.control = ((const uint8_t *)data)[1];
        tiny_events_set(&handle->events, FD_EVENT_TX_DATA_AVAILABLE);
        return true;
    }
    else
    {
        LOG(TINY_LOG_WRN, "[%p] Not enough space for S- U- Frames. Retransmissions may occur\n", handle);
    }
    return false;
}

///////////////////////////////////////////////////////////////////////////////

static bool __can_accept_i_frames(tiny_fd_handle_t handle, uint8_t peer)
{
    uint8_t next_last_ns = (handle->peers[peer].last_ns + 1) & seq_bits_mask;
    bool can_accept = next_last_ns != handle->peers[peer].confirm_ns;
    return can_accept;
}

///////////////////////////////////////////////////////////////////////////////

static bool __put_i_frame_to_tx_queue(tiny_fd_handle_t handle, uint8_t peer, const void *data, int len)
{
    tiny_fd_frame_info_t *slot = tiny_fd_queue_allocate( &handle->frames.i_queue, TINY_FD_QUEUE_I_FRAME, data, len );
    // Check if space is actually available
    if ( slot != NULL )
    {
        slot->header.address = __peer_to_address_field( handle, peer );
        slot->header.control = handle->peers[peer].last_ns << 1;
        handle->peers[peer].last_ns = (handle->peers[peer].last_ns + 1) & seq_bits_mask;
        tiny_events_set(&handle->events, FD_EVENT_TX_DATA_AVAILABLE);
        return true;
    }
    return false;
}

///////////////////////////////////////////////////////////////////////////////

static int __check_received_frame(tiny_fd_handle_t handle, uint8_t peer, uint8_t ns)
{
    int result = TINY_SUCCESS;
    if ( ns == handle->peers[peer].next_nr )
    {
        // this is what, we've been waiting for
        // LOG("[%p] Confirming received frame <= %d\n", handle, ns);
        handle->peers[peer].next_nr = (handle->peers[peer].next_nr + 1) & seq_bits_mask;
        handle->peers[peer].sent_reject = 0;
    }
    else
    {
        // definitely we need to send reject. We want to see next_nr frame
        LOG(TINY_LOG_ERR, "[%p] Out of order I-Frame N(s)=%d\n", handle, ns);
        if ( !handle->peers[peer].sent_reject )
        {
            tiny_frame_header_t frame = {
                .address = __peer_to_address_field( handle, peer ),
                .control = HDLC_S_FRAME_BITS | HDLC_S_FRAME_TYPE_REJ | (handle->peers[peer].next_nr << 5),
            };
            handle->peers[peer].sent_reject = 1;
            __put_u_s_frame_to_tx_queue(handle, TINY_FD_QUEUE_S_FRAME, &frame, sizeof(tiny_frame_header_t));
        }
        result = TINY_ERR_FAILED;
    }
    return result;
}

///////////////////////////////////////////////////////////////////////////////

static void __confirm_sent_frames(tiny_fd_handle_t handle, uint8_t peer, uint8_t nr)
{
    // all frames below nr are received
    while ( nr != handle->peers[peer].confirm_ns )
    {
        if ( handle->peers[peer].confirm_ns == handle->peers[peer].last_ns )
        {
            // TODO: Out of sync
            LOG(TINY_LOG_CRIT, "[%p] Confirmation contains wrong N(r). Remote side is out of sync\n", handle);
            break;
        }
        uint8_t address = __peer_to_address_field( handle, peer );
        // LOG("[%p] Confirming sent frames %d\n", handle, handle->peers[peer].confirm_ns);
        // TODO: Pass address to the queue
        tiny_fd_frame_info_t *slot = tiny_fd_queue_get_next( &handle->frames.i_queue, TINY_FD_QUEUE_I_FRAME, address, handle->peers[peer].confirm_ns );
        if ( slot != NULL )
        {
            if ( handle->on_send_cb )
            {
                tiny_mutex_unlock(&handle->frames.mutex);
                handle->on_send_cb(handle->user_data, &slot->payload[0], slot->len);
                tiny_mutex_lock(&handle->frames.mutex);
            }
            tiny_fd_queue_free( &handle->frames.i_queue, slot );
        }
        else
        {
            // This should never happen !!!
            // TODO: Add error processing
            LOG(TINY_LOG_ERR, "[%p] The frame cannot be confirmed: %02X\n", handle, handle->peers[peer].confirm_ns);
        }
        handle->peers[peer].confirm_ns = (handle->peers[peer].confirm_ns + 1) & seq_bits_mask;
        handle->peers[peer].retries = handle->retries;
    }
    if ( tiny_fd_queue_has_free_slots( &handle->frames.i_queue ) )
    {
        // Unblock tx queue to allow application to put new frames for sending
        tiny_events_set(&handle->events, FD_EVENT_QUEUE_HAS_FREE_SLOTS);
    }
    if ( __can_accept_i_frames( handle, peer ) )
    {
        // Unblock specific peer to accept new frames for sending
        tiny_events_set(&handle->peers[peer].events, FD_EVENT_CAN_ACCEPT_I_FRAMES);
    }
    LOG(TINY_LOG_DEB, "[%p] Last confirmed frame: %02X\n", handle, handle->peers[peer].confirm_ns);
    // LOG("[%p] N(S)=%d, N(R)=%d\n", handle, handle->peers[peer].confirm_ns, handle->peers[peer].next_nr);
}

///////////////////////////////////////////////////////////////////////////////

static void __resend_all_unconfirmed_frames(tiny_fd_handle_t handle, uint8_t peer, uint8_t control, uint8_t nr)
{
    // First, we need to check if that is possible. Maybe remote side is not in sync
    while ( handle->peers[peer].next_ns != nr )
    {
        if ( handle->peers[peer].confirm_ns == handle->peers[peer].next_ns )
        {
            // consider here that remote side is not in sync, we cannot perform request
            LOG(TINY_LOG_CRIT, "[%p] Remote side not in sync\n", handle);
            tiny_fd_u_frame_t frame = {
                .header.address = __peer_to_address_field( handle, peer ),
                .header.control = HDLC_U_FRAME_TYPE_FRMR | HDLC_F_BIT | HDLC_U_FRAME_BITS,
                .data1 = control,
                .data2 = (handle->peers[peer].next_nr << 5) | (handle->peers[peer].next_ns << 1),
            };
            // Send 2-byte header + 2 extra bytes
            __put_u_s_frame_to_tx_queue(handle, TINY_FD_QUEUE_U_FRAME, &frame, 4);
            break;
        }
        handle->peers[peer].next_ns = (handle->peers[peer].next_ns - 1) & seq_bits_mask;
    }
    LOG(TINY_LOG_DEB, "[%p] N(s) is set to %02X\n", handle, handle->peers[peer].next_ns);
    tiny_events_set(&handle->events, FD_EVENT_TX_DATA_AVAILABLE);
}

///////////////////////////////////////////////////////////////////////////////

static void __switch_to_connected_state(tiny_fd_handle_t handle, uint8_t peer)
{
    if ( handle->peers[peer].state != TINY_FD_STATE_CONNECTED_ABM )
    {
        handle->peers[peer].state = TINY_FD_STATE_CONNECTED_ABM;
        handle->peers[peer].confirm_ns = 0;
        handle->peers[peer].last_ns = 0;
        handle->peers[peer].next_ns = 0;
        handle->peers[peer].next_nr = 0;
        handle->peers[peer].sent_nr = 0;
        handle->peers[peer].sent_reject = 0;
        tiny_fd_queue_reset(&handle->frames.i_queue);
        tiny_fd_queue_reset(&handle->frames.s_queue);
        handle->peers[peer].last_ka_ts = tiny_millis();
        tiny_events_set(&handle->peers[peer].events, FD_EVENT_CAN_ACCEPT_I_FRAMES);
        tiny_events_set(&handle->events, FD_EVENT_TX_DATA_AVAILABLE);
        if ( handle->on_connect_event_cb )
        {
            tiny_mutex_unlock(&handle->frames.mutex);
            handle->on_connect_event_cb(handle->user_data, __peer_to_address_field( handle, peer ), true);
            tiny_mutex_lock(&handle->frames.mutex);
        }
        LOG(TINY_LOG_CRIT, "[%p] ABM connection is established\n", handle);
    }
}

///////////////////////////////////////////////////////////////////////////////

static void __switch_to_disconnected_state(tiny_fd_handle_t handle, uint8_t peer)
{
    if ( handle->peers[peer].state != TINY_FD_STATE_DISCONNECTED )
    {
        handle->peers[peer].state = TINY_FD_STATE_DISCONNECTED;
        handle->peers[peer].confirm_ns = 0;
        handle->peers[peer].last_ns = 0;
        handle->peers[peer].next_ns = 0;
        handle->peers[peer].next_nr = 0;
        handle->peers[peer].sent_nr = 0;
        handle->peers[peer].sent_reject = 0;
        tiny_fd_queue_reset(&handle->frames.i_queue);
        tiny_fd_queue_reset(&handle->frames.s_queue);
        tiny_events_clear(&handle->peers[peer].events, FD_EVENT_CAN_ACCEPT_I_FRAMES);
        if ( handle->on_connect_event_cb )
        {
            tiny_mutex_unlock(&handle->frames.mutex);
            handle->on_connect_event_cb(handle->user_data, __peer_to_address_field( handle, peer ), false);
            tiny_mutex_lock(&handle->frames.mutex);
        }
        LOG(TINY_LOG_CRIT, "[%p] ABM disconnected\n", handle);
    }
}

///////////////////////////////////////////////////////////////////////////////

static int __on_i_frame_read(tiny_fd_handle_t handle, uint8_t peer, void *data, int len)
{
    uint8_t control = ((uint8_t *)data)[1];
    uint8_t nr = control >> 5;
    uint8_t ns = (control >> 1) & 0x07;
    LOG(TINY_LOG_INFO, "[%p] Receiving I-Frame N(R)=%02X,N(S)=%02X\n", handle, nr, ns);
    int result = __check_received_frame(handle, peer, ns);
    __confirm_sent_frames(handle, peer, nr);
    // Provide data to user only if we expect this frame
    if ( result == TINY_SUCCESS )
    {
        if ( handle->on_frame_cb )
        {
            tiny_mutex_unlock(&handle->frames.mutex);
            handle->on_frame_cb(handle->user_data, (uint8_t *)data + 2, len - 2);
            tiny_mutex_lock(&handle->frames.mutex);
        }
        // Decide whenever we need to send RR after user callback
        // Check if we need to send confirmations separately. If we have something to send, just skip RR S-frame.
        // Also at this point, since we received expected frame, sent_reject will be cleared to 0.
        if ( __all_frames_are_sent(handle, peer) && handle->peers[peer].sent_nr != handle->peers[peer].next_nr )
        {
            tiny_frame_header_t frame = {
                .address = __peer_to_address_field( handle, peer ),
                .control = HDLC_S_FRAME_BITS | HDLC_S_FRAME_TYPE_RR | (handle->peers[peer].next_nr << 5),
            };
            __put_u_s_frame_to_tx_queue(handle, TINY_FD_QUEUE_S_FRAME, &frame, 2);
        }
    }
    return result;
}

///////////////////////////////////////////////////////////////////////////////

static int __on_s_frame_read(tiny_fd_handle_t handle, uint8_t peer, void *data, int len)
{
    uint8_t control = ((uint8_t *)data)[1];
    uint8_t nr = control >> 5;
    int result = TINY_ERR_FAILED;
    LOG(TINY_LOG_INFO, "[%p] Receiving S-Frame N(R)=%02X, type=%s\n", handle, nr,
        ((control >> 2) & 0x03) == 0x00 ? "RR" : "REJ");
    if ( (control & HDLC_S_FRAME_TYPE_MASK) == HDLC_S_FRAME_TYPE_REJ )
    {
        __confirm_sent_frames(handle, peer, nr);
        __resend_all_unconfirmed_frames(handle, peer, control, nr);
    }
    else if ( (control & HDLC_S_FRAME_TYPE_MASK) == HDLC_S_FRAME_TYPE_RR )
    {
        __confirm_sent_frames(handle, peer, nr);
        if ( control & HDLC_P_BIT )
        {
            // Send answer if we don't have frames to send
            if ( handle->peers[peer].next_ns == handle->peers[peer].last_ns )
            {
                tiny_frame_header_t frame = {
                    .address = __peer_to_address_field( handle, peer ),
                    .control = HDLC_S_FRAME_BITS | HDLC_S_FRAME_TYPE_RR | (handle->peers[peer].next_nr << 5),
                };
                __put_u_s_frame_to_tx_queue(handle, TINY_FD_QUEUE_S_FRAME, &frame, 2);
            }
        }
    }
    return result;
}

///////////////////////////////////////////////////////////////////////////////

static int __on_u_frame_read(tiny_fd_handle_t handle, uint8_t peer, void *data, int len)
{
    uint8_t control = ((uint8_t *)data)[1];
    uint8_t type = control & HDLC_U_FRAME_TYPE_MASK;
    int result = TINY_ERR_FAILED;
    LOG(TINY_LOG_INFO, "[%p] Receiving U-Frame type=%02X\n", handle, type);
    if ( type == HDLC_U_FRAME_TYPE_SABM )
    {
        tiny_frame_header_t frame = {
            .address = __peer_to_address_field( handle, peer ),
            .control = HDLC_U_FRAME_TYPE_UA | HDLC_F_BIT | HDLC_U_FRAME_BITS,
        };
        __put_u_s_frame_to_tx_queue(handle, TINY_FD_QUEUE_U_FRAME, &frame, 2);
        __switch_to_connected_state(handle, peer);
    }
    else if ( type == HDLC_U_FRAME_TYPE_DISC )
    {
        tiny_frame_header_t frame = {
            .address = __peer_to_address_field( handle, peer ),
            .control = HDLC_U_FRAME_TYPE_UA | HDLC_F_BIT | HDLC_U_FRAME_BITS,
        };
        __put_u_s_frame_to_tx_queue(handle, TINY_FD_QUEUE_U_FRAME, &frame, 2);
        __switch_to_disconnected_state(handle, peer);
    }
    else if ( type == HDLC_U_FRAME_TYPE_RSET )
    {
        // resets N(R) = 0 in secondary, resets N(S) = 0 in primary
        // expected answer UA
    }
    else if ( type == HDLC_U_FRAME_TYPE_FRMR )
    {
        // response of secondary in case of protocol errors: invalid control field, invalid N(R),
        // information field too long or not expected in this frame
    }
    else if ( type == HDLC_U_FRAME_TYPE_UA )
    {
        if ( handle->peers[peer].state == TINY_FD_STATE_CONNECTING )
        {
            // confirmation received
            __switch_to_connected_state(handle, peer);
        }
        else if ( handle->peers[peer].state == TINY_FD_STATE_DISCONNECTING )
        {
            __switch_to_disconnected_state(handle, peer);
        }
    }
    else
    {
        LOG(TINY_LOG_WRN, "[%p] Unknown hdlc U-frame received\n", handle);
    }
    return result;
}

///////////////////////////////////////////////////////////////////////////////

static void on_frame_read(void *user_data, uint8_t *data, int len)
{
    tiny_fd_handle_t handle = (tiny_fd_handle_t)user_data;
    if ( len < 2 )
    {
        LOG(TINY_LOG_WRN, "FD: received too small frame\n");
        return;
    }
    uint8_t peer = __address_field_to_peer( handle, ((uint8_t *)data)[0] );
    if ( peer == 0xFF )
    {
        LOG(TINY_LOG_CRIT, "[%p] Peer is unknown, ignoring frame\n", handle);
        return TINY_ERR_FAILED;
    }
    // printf("[%p] Incoming frame of size %i\n", handle, len);
    handle->peers[peer].last_ka_ts = tiny_millis();
    tiny_mutex_lock(&handle->frames.mutex);
    handle->peers[peer].ka_confirmed = 1;
    uint8_t control = ((uint8_t *)data)[1];
    if ( (control & HDLC_U_FRAME_MASK) == HDLC_U_FRAME_MASK )
    {
        __on_u_frame_read(handle, peer, data, len);
    }
    else if ( handle->peers[peer].state != TINY_FD_STATE_CONNECTED_ABM && handle->peers[peer].state != TINY_FD_STATE_DISCONNECTING )
    {
        // Should send DM in case we receive here S- or I-frames.
        // If connection is not established, we should ignore all frames except U-frames
        LOG(TINY_LOG_CRIT, "[%p] ABM connection is not established, connecting (1)\n", handle);
        tiny_frame_header_t frame = {
            .address = __peer_to_address_field( handle, peer ),
            .control = HDLC_P_BIT | HDLC_U_FRAME_TYPE_SABM | HDLC_U_FRAME_BITS,
        };
        __put_u_s_frame_to_tx_queue(handle, TINY_FD_QUEUE_U_FRAME, &frame, 2);
        handle->peers[peer].state = TINY_FD_STATE_CONNECTING;
    }
    else if ( (control & HDLC_I_FRAME_MASK) == HDLC_I_FRAME_BITS )
    {
        __on_i_frame_read(handle, peer, data, len);
    }
    else if ( (control & HDLC_S_FRAME_MASK) == HDLC_S_FRAME_BITS )
    {
        __on_s_frame_read(handle, peer, data, len);
    }
    else
    {
        LOG(TINY_LOG_WRN, "[%p] Unknown hdlc frame received\n", handle);
    }
    tiny_mutex_unlock(&handle->frames.mutex);
}

static void on_frame_send(void *user_data, const uint8_t *data, int len)
{
    tiny_fd_handle_t handle = (tiny_fd_handle_t)user_data;
    uint8_t peer = __address_field_to_peer( handle, ((const uint8_t *)data)[0] );
    uint8_t control = ((uint8_t *)data)[1];
    if ( peer == 0xFF )
    {
        // Do nothing for now
    }
    tiny_mutex_lock(&handle->frames.mutex);
    if ( (control & HDLC_I_FRAME_MASK) == HDLC_I_FRAME_BITS )
    {
        (void)(peer);
        // nothing to do
        // we need to wait for confirmation from remote side
    }
    else if ( (control & HDLC_S_FRAME_MASK) == HDLC_S_FRAME_BITS )
    {
        tiny_fd_queue_free_by_header( &handle->frames.s_queue, data );
        //        fprintf( stderr, "QUEUE PTR=%d, LEN=%d\n", handle->s_u_frames.queue_ptr, handle->s_u_frames.queue_len
        //        );
    }
    else if ( (control & HDLC_U_FRAME_MASK) == HDLC_U_FRAME_BITS )
    {
        tiny_fd_queue_free_by_header( &handle->frames.s_queue, data );
        //        fprintf( stderr, "QUEUE PTR=%d, LEN=%d\n", handle->s_u_frames.queue_ptr, handle->s_u_frames.queue_len
        //        );
    }
    tiny_mutex_unlock(&handle->frames.mutex);
    tiny_events_clear(&handle->events, FD_EVENT_TX_SENDING);
}

///////////////////////////////////////////////////////////////////////////////

static int tiny_fd_calculate_mtu_size(int buffer_size, uint8_t peers_count, int window, hdlc_crc_t crc_type)
{
    return (buffer_size - (TINY_ALIGN_STRUCT_VALUE - 1)
            - sizeof(tiny_fd_data_t)
            - peers_count * sizeof(tiny_fd_peer_info_t)
            // RX overhead
            - sizeof(hdlc_ll_data_t) - sizeof(tiny_frame_header_t) - get_crc_field_size(crc_type)
            // TX overhead
            - (sizeof(tiny_fd_frame_info_t *) + sizeof(tiny_fd_frame_info_t) -
                   sizeof(((tiny_fd_frame_info_t *)0)->payload)) * window
            - (sizeof(tiny_fd_frame_info_t *) + sizeof(tiny_fd_frame_info_t)) * TINY_FD_U_QUEUE_MAX_SIZE ) /
           (window + 1);
}

///////////////////////////////////////////////////////////////////////////////

int tiny_fd_init(tiny_fd_handle_t *handle, tiny_fd_init_t *init)
{
    const uint8_t peers_count = 1;
    *handle = NULL;
    if ( (0 == init->on_frame_cb) || (0 == init->buffer) || (0 == init->buffer_size) )
    {
        LOG(TINY_LOG_CRIT, "Invalid input data: null pointers\n");
        return TINY_ERR_INVALID_DATA;
    }
    if ( init->mtu == 0 )
    {
        init->mtu = tiny_fd_calculate_mtu_size(init->buffer_size, peers_count, init->window_frames, init->crc_type);
        if ( init->mtu < 1 )
        {
            LOG(TINY_LOG_CRIT, "Calculated mtu size is zero, no payload transfer is available\n");
            return TINY_ERR_OUT_OF_MEMORY;
        }
    }
<<<<<<< HEAD
    if ( init->buffer_size < tiny_fd_buffer_size_by_mtu_ex(init->mtu, init->window_frames, init->crc_type, 1) )
    {
        LOG(TINY_LOG_CRIT, "Too small buffer for FD protocol %i < %i\n", init->buffer_size,
            tiny_fd_buffer_size_by_mtu_ex(init->mtu, init->window_frames, init->crc_type, 1));
        return TINY_ERR_OUT_OF_MEMORY;
    }
    if ( init->window_frames > 7 )
    {
        LOG(TINY_LOG_CRIT, "HDLC doesn't support more than 7-frames queue\n");
=======
    if ( init->buffer_size < tiny_fd_buffer_size_by_mtu_ex(peers_count, init->mtu, init->window_frames, init->crc_type) )
    {
        LOG(TINY_LOG_CRIT, "Too small buffer for FD protocol %i < %i\n", init->buffer_size,
            tiny_fd_buffer_size_by_mtu_ex(peers_count, init->mtu, init->window_frames, init->crc_type));
>>>>>>> 8548996a
        return TINY_ERR_INVALID_DATA;
    }
    if ( init->window_frames < 2 )
    {
        LOG(TINY_LOG_CRIT, "HDLC doesn't support less than 2-frames queue\n");
        return TINY_ERR_INVALID_DATA;
    }
    if ( !init->retry_timeout && !init->send_timeout )
    {
        LOG(TINY_LOG_CRIT, "HDLC uses timeouts for ACK, at least retry_timeout, or send_timeout must be specified\n");
        return TINY_ERR_INVALID_DATA;
    }
    memset(init->buffer, 0, init->buffer_size);

    /* Lets locate main FD protocol data at the beginning of specified buffer.
     * The buffer must be properly aligned for ARM processors to get correct alignment for tiny_fd_data_t structure.
     * That's why we allocate the space for the tiny_fd_data_t structure at the beginning. */
    uint8_t *ptr = TINY_ALIGN_BUFFER(init->buffer);
    tiny_fd_data_t *protocol = (tiny_fd_data_t *)ptr;
    ptr += sizeof(tiny_fd_data_t);
    /* Next let's allocate the space for low level hdlc structure. It will be located right next to the tiny_fd_data_t.
     * To do that we need to calculate the size required for all FD buffers
     * We do not need to align the buffer for the HDLC level, since it done by low level API. */
    uint8_t *hdlc_ll_ptr = ptr;
    int hdlc_ll_size = (int)((uint8_t *)init->buffer + init->buffer_size - ptr - // Remaining size
                             init->window_frames *                               // Number of frames multiply by frame size (headers + payload + pointers)
                                 ( sizeof(tiny_fd_frame_info_t *) + init->mtu + sizeof(tiny_fd_frame_info_t) - sizeof(((tiny_fd_frame_info_t *)0)->payload) ) -
                             TINY_FD_U_QUEUE_MAX_SIZE *
                                 (sizeof(tiny_fd_frame_info_t *) + sizeof(tiny_fd_frame_info_t)) -
                             peers_count * sizeof(tiny_fd_peer_info_t));
    /* All FD protocol structures must be aligned. */
    hdlc_ll_size &= ~(TINY_ALIGN_STRUCT_VALUE - 1);
    ptr += hdlc_ll_size;
    ptr = TINY_ALIGN_BUFFER(ptr);

    /* Next we need some space to hold pointers to tiny_i_frame_info_t records (window_frames pointers) */
    int queue_size = tiny_fd_queue_init( &protocol->frames.i_queue, ptr, (int)((uint8_t *)init->buffer + init->buffer_size - ptr),
                                         init->window_frames, init->mtu );
    if ( queue_size < 0 )
    {
        return queue_size;
    }
    ptr += queue_size;
    ptr = TINY_ALIGN_BUFFER(ptr);
    queue_size = tiny_fd_queue_init( &protocol->frames.s_queue, ptr, (int)((uint8_t *)init->buffer + init->buffer_size - ptr),
                                     TINY_FD_U_QUEUE_MAX_SIZE, 2 );
    if ( queue_size < 0 )
    {
        return queue_size;
    }
    ptr += queue_size;

    /* Next we allocate some space for peer-related data */
    ptr = TINY_ALIGN_BUFFER(ptr);
    protocol->peers_count = peers_count;
    protocol->peers = (tiny_fd_peer_info_t *)ptr;
    ptr += sizeof(tiny_fd_peer_info_t) * peers_count;

    if ( ptr > (uint8_t *)init->buffer + init->buffer_size )
    {
        LOG(TINY_LOG_CRIT, "Out of provided memory: provided %i bytes, used %i bytes\n", init->buffer_size,
            (int)(ptr - (uint8_t *)init->buffer));
        return TINY_ERR_OUT_OF_MEMORY;
    }
    /* Lets initialize memory for HDLC low level protocol */
    hdlc_ll_init_t _init = { 0 };
    _init.on_frame_read = on_frame_read;
    _init.on_frame_send = on_frame_send;
    _init.user_data = protocol;
    _init.crc_type = init->crc_type;
    _init.buf_size = hdlc_ll_size;
    _init.buf = hdlc_ll_ptr;
    _init.mtu = init->mtu + sizeof(tiny_frame_header_t);

    int result = hdlc_ll_init(&protocol->_hdlc, &_init);
    if ( result != TINY_SUCCESS )
    {
        LOG(TINY_LOG_CRIT, "HDLC low level initialization failed");
        return result;
    }

    protocol->user_data = init->pdata;
    protocol->on_frame_cb = init->on_frame_cb;
<<<<<<< HEAD
    protocol->on_send_cb = init->on_send_cb;
=======
    protocol->on_sent_cb = init->on_sent_cb;
    protocol->on_connect_event_cb = init->on_connect_event_cb;
>>>>>>> 8548996a
    protocol->send_timeout = init->send_timeout;
    protocol->ka_timeout = 5000;
    protocol->retry_timeout =
        init->retry_timeout ? init->retry_timeout : (protocol->send_timeout / (init->retries + 1));
    protocol->retries = init->retries;
    for (uint8_t peer = 0; peer < protocol->peers_count; peer++ )
    {
        protocol->peers[peer].retries = init->retries;
        protocol->peers[peer].addr = 0xFF;
        protocol->peers[peer].state = TINY_FD_STATE_DISCONNECTED;
        tiny_events_create(&protocol->peers[peer].events);
    }

    tiny_mutex_create(&protocol->frames.mutex);
    tiny_events_create(&protocol->events);
    tiny_events_set( &protocol->events, FD_EVENT_QUEUE_HAS_FREE_SLOTS );
    *handle = protocol;

    return TINY_SUCCESS;
}

///////////////////////////////////////////////////////////////////////////////

void tiny_fd_close(tiny_fd_handle_t handle)
{
    hdlc_ll_close(handle->_hdlc);
    for (uint8_t peer = 0; peer < handle->peers_count; peer++ )
    {
        tiny_events_destroy(&handle->peers[peer].events);
    }
    tiny_events_destroy(&handle->events);
    tiny_mutex_destroy(&handle->frames.mutex);
}

///////////////////////////////////////////////////////////////////////////////

int tiny_fd_on_rx_data(tiny_fd_handle_t handle, const void *data, int len)
{
    const uint8_t *ptr = (const uint8_t *)data;
    while ( len )
    {
        int error;
        int processed_bytes = hdlc_ll_run_rx(handle->_hdlc, ptr, len, &error);
        if ( error == TINY_ERR_WRONG_CRC )
        {
            LOG(TINY_LOG_WRN, "[%p] HDLC CRC sum mismatch\n", handle);
        }
        ptr += processed_bytes;
        len -= processed_bytes;
    }
    return TINY_SUCCESS;
}

///////////////////////////////////////////////////////////////////////////////

int tiny_fd_run_rx(tiny_fd_handle_t handle, read_block_cb_t read_func)
{
    uint8_t buf[4];
    int len = read_func(handle->user_data, buf, sizeof(buf));
    if ( len <= 0 )
    {
        return len;
    }
    return tiny_fd_on_rx_data(handle, buf, len);
}

///////////////////////////////////////////////////////////////////////////////

static uint8_t *tiny_fd_get_next_frame_to_send(tiny_fd_handle_t handle, int *len)
{
    uint8_t *data = NULL;
    uint8_t peer = 0; // TODO: Maybe cycle for all slave stations ???
    uint8_t address = __peer_to_address_field( handle, peer );
    // Tx data available
    tiny_mutex_lock(&handle->frames.mutex);
    tiny_fd_frame_info_t *ptr = tiny_fd_queue_get_next( &handle->frames.s_queue, TINY_FD_QUEUE_S_FRAME | TINY_FD_QUEUE_U_FRAME, address, 0 );
    if ( ptr != NULL )
    {
        // clear queue only, when send is done, so for now, use pointer data for sending only
        data = (uint8_t *)&ptr->header;
        *len = ptr->len + sizeof(tiny_frame_header_t);
        if ( (data[1] & HDLC_S_FRAME_MASK) == HDLC_S_FRAME_BITS )
        {
            handle->peers[peer].sent_nr = ptr->header.control >> 5;
        }

#if TINY_FD_DEBUG
        if ( (data[1] & HDLC_U_FRAME_MASK) == HDLC_U_FRAME_BITS )
        {
            LOG(TINY_LOG_INFO, "[%p] Sending U-Frame type=%02X\n", handle, data[1] & HDLC_U_FRAME_TYPE_MASK);
        }
        else if ( (data[1] & HDLC_S_FRAME_MASK) == HDLC_S_FRAME_BITS )
        {
            LOG(TINY_LOG_INFO, "[%p] Sending S-Frame N(R)=%02X, type=%s\n", handle, data[1] >> 5,
                ((data[1] >> 2) & 0x03) == 0x00 ? "RR" : "REJ");
        }
#endif
    }
    else if ( (ptr = tiny_fd_queue_get_next( &handle->frames.i_queue, TINY_FD_QUEUE_I_FRAME, address, handle->peers[peer].next_ns )) != NULL &&
              ( handle->peers[peer].state == TINY_FD_STATE_CONNECTED_ABM || handle->peers[peer].state == TINY_FD_STATE_DISCONNECTING ) )
    {
        data = (uint8_t *)&ptr->header;
        *len = ptr->len + sizeof(tiny_frame_header_t);
        ptr->header.control &= 0x0F;
        ptr->header.control |= (handle->peers[peer].next_nr << 5);
        LOG(TINY_LOG_INFO, "[%p] Sending I-Frame N(R)=%02X,N(S)=%02X\n", handle, handle->peers[peer].next_nr,
            handle->peers[peer].next_ns);
        handle->peers[peer].next_ns++;
        handle->peers[peer].next_ns &= seq_bits_mask;
        // Move to different place
        handle->peers[peer].sent_nr = handle->peers[peer].next_nr;
        handle->peers[peer].last_i_ts = tiny_millis();
        handle->peers[peer].last_ka_ts = tiny_millis();
    }
    tiny_mutex_unlock(&handle->frames.mutex);
    return data;
}

///////////////////////////////////////////////////////////////////////////////

static void tiny_fd_connected_on_idle_timeout(tiny_fd_handle_t handle, uint8_t peer)
{
    tiny_mutex_lock(&handle->frames.mutex);
    if ( __has_unconfirmed_frames(handle, peer) && __all_frames_are_sent(handle, peer) &&
         __time_passed_since_last_i_frame(handle, peer) >= handle->retry_timeout )
    {
        // if sent frame was not confirmed due to noisy line
        if ( handle->peers[peer].retries > 0 )
        {
            LOG(TINY_LOG_WRN,
                "[%p] Timeout, resending unconfirmed frames: last(%" PRIu32 " ms, now(%" PRIu32 " ms), timeout(%" PRIu32
                " ms))\n",
                handle, handle->peers[peer].last_i_ts, tiny_millis(), handle->retry_timeout);
            handle->peers[peer].retries--;
            // Do not use mutex for confirm_ns value as it is byte-value
            __resend_all_unconfirmed_frames(handle, peer, 0, handle->peers[peer].confirm_ns);
        }
        else
        {
            LOG(TINY_LOG_CRIT, "[%p] Remote side not responding, flushing I-frames\n", handle);
            __switch_to_disconnected_state(handle, peer);
        }
    }
    else if ( __time_passed_since_last_frame_received(handle, peer) > handle->ka_timeout )
    {
        if ( !handle->peers[peer].ka_confirmed )
        {
            LOG(TINY_LOG_CRIT, "[%p] No keep alive after timeout\n", handle);
            __switch_to_disconnected_state(handle, peer);
        }
        else
        {
            // Nothing to send, all frames are confirmed, just send keep alive
            tiny_frame_header_t frame = {
                .address = __peer_to_address_field( handle, peer ),
                .control = HDLC_S_FRAME_BITS | HDLC_S_FRAME_TYPE_RR | (handle->peers[peer].next_nr << 5) | HDLC_P_BIT,
            };
            handle->peers[peer].ka_confirmed = 0;
            __put_u_s_frame_to_tx_queue(handle, TINY_FD_QUEUE_S_FRAME, &frame, 2);
        }
        handle->peers[peer].last_ka_ts = tiny_millis();
    }
    tiny_mutex_unlock(&handle->frames.mutex);
}

///////////////////////////////////////////////////////////////////////////////

static void tiny_fd_disconnected_on_idle_timeout(tiny_fd_handle_t handle, uint8_t peer)
{
    tiny_mutex_lock(&handle->frames.mutex);
    if ( __time_passed_since_last_frame_received(handle, peer) >= handle->retry_timeout ||
         __number_of_awaiting_tx_i_frames(handle, peer) > 0 )
    {
        if ( handle->peers[peer].state != TINY_FD_STATE_CONNECTED_ABM )
        {
            LOG(TINY_LOG_ERR, "[%p] ABM connection is not established, connecting (2)\n", handle);
            // Try to establish ABM connection
            tiny_frame_header_t frame = {
                .address = __peer_to_address_field( handle, peer ),
                .control = HDLC_P_BIT | HDLC_U_FRAME_TYPE_SABM | HDLC_U_FRAME_BITS,
            };
            __put_u_s_frame_to_tx_queue(handle, TINY_FD_QUEUE_U_FRAME, &frame, 2);
            handle->peers[peer].state = TINY_FD_STATE_CONNECTING;
            handle->peers[peer].last_ka_ts = tiny_millis();
        }
    }
    tiny_mutex_unlock(&handle->frames.mutex);
}

///////////////////////////////////////////////////////////////////////////////

int tiny_fd_get_tx_data(tiny_fd_handle_t handle, void *data, int len)
{
    bool repeat = true;
    int result = 0;
    uint8_t peer = 0; // TODO: Loop for all peers
    while ( result < len )
    {
        int generated_data = 0;
        if ( handle->peers[peer].state == TINY_FD_STATE_CONNECTED_ABM || handle->peers[peer].state == TINY_FD_STATE_DISCONNECTING )
        {
            tiny_fd_connected_on_idle_timeout(handle, 0);
        }
        else
        {
            tiny_fd_disconnected_on_idle_timeout(handle, 0);
        }
        // Check if send on hdlc level operation is in progress and do some work
        if ( tiny_events_wait(&handle->events, FD_EVENT_TX_SENDING, EVENT_BITS_LEAVE, 0) )
        {
            generated_data = hdlc_ll_run_tx(handle->_hdlc, ((uint8_t *)data) + result, len - result);
        }
        // Since no send operation is in progress, check if we have something to send
        else if ( tiny_events_wait(&handle->events, FD_EVENT_TX_DATA_AVAILABLE, EVENT_BITS_CLEAR, 0) )
        {
            int frame_len = 0;
            uint8_t *frame_data = tiny_fd_get_next_frame_to_send(handle, &frame_len);
            if ( frame_data != NULL )
            {
                // Force to check for new frame once again
                tiny_events_set(&handle->events, FD_EVENT_TX_DATA_AVAILABLE);
                tiny_events_set(&handle->events, FD_EVENT_TX_SENDING);
                // Do not use timeout for hdlc_send(), as hdlc level is ready to accept next frame
                // (FD_EVENT_TX_SENDING is not set). And at this step we do not need hdlc_send() to
                // send data.
                hdlc_ll_put(handle->_hdlc, frame_data, frame_len);
            }
        }
        result += generated_data;
        if ( !generated_data )
        {
            if ( !repeat )
            {
                break;
            }
            repeat = false;
        }
        else
        {
            repeat = true;
        }
    }
    return result;
}

///////////////////////////////////////////////////////////////////////////////

int tiny_fd_run_tx(tiny_fd_handle_t handle, write_block_cb_t write_func)
{
    uint8_t buf[4];
    int len = tiny_fd_get_tx_data(handle, buf, sizeof(buf));
    if ( len <= 0 )
    {
        return len;
    }
    uint8_t *ptr = buf;
    while ( len )
    {
        int result = write_func(handle->user_data, ptr, len);
        if ( result < 0 )
        {
            return result;
        }
        len -= result;
        ptr += result;
    }
    return TINY_SUCCESS;
}

///////////////////////////////////////////////////////////////////////////////

int tiny_fd_send_packet(tiny_fd_handle_t handle, const void *data, int len, uint32_t timeout)
{
    int result;
    uint8_t peer = 0; // TODO: For specific peer
    LOG(TINY_LOG_DEB, "[%p] PUT frame\n", handle);
    // Check frame size againts mtu
    // MTU doesn't include header and crc fields, only user payload
    uint32_t start_ms = tiny_millis();
    if ( len > tiny_fd_queue_get_mtu( &handle->frames.i_queue ) )
    {
        LOG(TINY_LOG_ERR, "[%p] PUT frame error: data len %i is greater MTU %i\n", handle, len, handle->frames.mtu);
        result = TINY_ERR_DATA_TOO_LARGE;
    }
    // Wait until there is room for new frame
    else if ( tiny_events_wait(&handle->peers[peer].events, FD_EVENT_CAN_ACCEPT_I_FRAMES, EVENT_BITS_CLEAR, timeout) )
    {
        uint32_t delta_ms = (uint32_t)(tiny_millis() - start_ms);
        if ( tiny_events_wait(&handle->events, FD_EVENT_QUEUE_HAS_FREE_SLOTS, EVENT_BITS_CLEAR,
                               timeout > delta_ms ? (timeout - delta_ms) : 0) )
        {
            tiny_mutex_lock(&handle->frames.mutex);
            // Check if space is actually available
            if ( __put_i_frame_to_tx_queue(handle, peer, data, len) )
            {
                if ( tiny_fd_queue_has_free_slots( &handle->frames.i_queue ) )
                {
                    LOG(TINY_LOG_INFO, "[%p] I_QUEUE is N(S)queue=%d, N(S)confirm=%d, N(S)next=%d\n", handle,
                        handle->peers[peer].last_ns, handle->peers[peer].confirm_ns, handle->peers[peer].next_ns);
                    tiny_events_set(&handle->events, FD_EVENT_QUEUE_HAS_FREE_SLOTS);
                }
                else
                {
                    LOG(TINY_LOG_ERR, "[%p] I_QUEUE is full N(S)queue=%d, N(S)confirm=%d, N(S)next=%d\n", handle,
                        handle->peers[peer].last_ns, handle->peers[peer].confirm_ns, handle->peers[peer].next_ns);
                }
                result = TINY_SUCCESS;
            }
            else
            {
                result = TINY_ERR_TIMEOUT;
                LOG(TINY_LOG_ERR, "[%p] Wrong flag FD_EVENT_QUEUE_HAS_FREE_SLOTS\n", handle);
            }
            if ( __can_accept_i_frames( handle, peer ) )
            {
                tiny_events_set(&handle->peers[peer].events, FD_EVENT_CAN_ACCEPT_I_FRAMES);
            }
            tiny_mutex_unlock(&handle->frames.mutex);
        }
        else
        {
            // Put flag back, since HDLC protocol allows to send next frame, while
            // Tx queue is completely busy
            tiny_events_set(&handle->peers[peer].events, FD_EVENT_CAN_ACCEPT_I_FRAMES);
            LOG(TINY_LOG_WRN, "[%p] PUT frame timeout\n", handle);
            result = TINY_ERR_TIMEOUT;
        }
    }
    else
    {
        LOG(TINY_LOG_WRN, "[%p] PUT frame timeout\n", handle);
        result = TINY_ERR_TIMEOUT;
    }
    return result;
}

///////////////////////////////////////////////////////////////////////////////

int tiny_fd_buffer_size_by_mtu(int mtu, int window)
{
<<<<<<< HEAD
    return tiny_fd_buffer_size_by_mtu_ex(mtu, window, HDLC_CRC_16, 1);
}

///////////////////////////////////////////////////////////////////////////////

int tiny_fd_buffer_size_by_mtu_ex(int mtu, int tx_window, hdlc_crc_t crc_type, int rx_window)
=======
    return tiny_fd_buffer_size_by_mtu_ex(0, mtu, window, HDLC_CRC_16);
}

///////////////////////////////////////////////////////////////////////////////

int tiny_fd_buffer_size_by_mtu_ex(uint8_t peers_count, int mtu, int window, hdlc_crc_t crc_type)
>>>>>>> 8548996a
{
    if ( !peers_count )
    {
        peers_count = 1;
    }
    // Alignment requirements are already satisfied by hdlc_ll_get_buf_size_ex() subfunction call
    return sizeof(tiny_fd_data_t) +
           peers_count * sizeof(tiny_fd_peer_info_t) +
           // RX side
           hdlc_ll_get_buf_size_ex(mtu + sizeof(tiny_frame_header_t), crc_type, rx_window) +
           // TX side
           (sizeof(tiny_fd_frame_info_t *) + sizeof(tiny_fd_frame_info_t) + mtu -
            sizeof(((tiny_fd_frame_info_t *)0)->payload)) *
               tx_window +
           (sizeof(tiny_fd_frame_info_t *) + sizeof(tiny_fd_frame_info_t)) * TINY_FD_U_QUEUE_MAX_SIZE;
}

///////////////////////////////////////////////////////////////////////////////

void tiny_fd_set_ka_timeout(tiny_fd_handle_t handle, uint32_t keep_alive)
{
    handle->ka_timeout = keep_alive;
}

///////////////////////////////////////////////////////////////////////////////

int tiny_fd_get_mtu(tiny_fd_handle_t handle)
{
    return tiny_fd_queue_get_mtu( &handle->frames.i_queue );
}

///////////////////////////////////////////////////////////////////////////////

int tiny_fd_send(tiny_fd_handle_t handle, const void *data, int len, uint32_t timeout)
{
    const uint8_t *ptr = (const uint8_t *)data;
    int left = len;
    while ( left > 0 )
    {
        int size = left < tiny_fd_queue_get_mtu( &handle->frames.i_queue ) ? left : tiny_fd_queue_get_mtu( &handle->frames.i_queue );
        int result = tiny_fd_send_packet(handle, ptr, size, timeout);
        if ( result != TINY_SUCCESS )
        {
            break;
        }
        left -= result;
    }
    return left;
}

///////////////////////////////////////////////////////////////////////////////

int tiny_fd_get_status(tiny_fd_handle_t handle)
{
    uint8_t peer = 0; // TODO: Request for specific peer
    if ( !handle )
    {
         return TINY_ERR_INVALID_DATA;
    }
    int result = TINY_ERR_FAILED;
    tiny_mutex_lock(&handle->frames.mutex);
    if ( (handle->peers[peer].state == TINY_FD_STATE_CONNECTED_ABM) || (handle->peers[peer].state == TINY_FD_STATE_DISCONNECTING) )
    {
        result = TINY_SUCCESS;
    }
    tiny_mutex_unlock(&handle->frames.mutex);
    return result;
}

///////////////////////////////////////////////////////////////////////////////

int tiny_fd_disconnect(tiny_fd_handle_t handle)
{
    uint8_t peer = 0; // TODO: Loop for all peers or for specific peer
    if ( !handle )
    {
         return TINY_ERR_INVALID_DATA;
    }
    int result = TINY_SUCCESS;
    tiny_mutex_lock(&handle->frames.mutex);
    tiny_frame_header_t frame = {
        .address = __peer_to_address_field( handle, peer ),
        .control = HDLC_U_FRAME_TYPE_DISC | HDLC_P_BIT | HDLC_U_FRAME_BITS,
    };
    if ( !__put_u_s_frame_to_tx_queue(handle, TINY_FD_QUEUE_U_FRAME, &frame, 2) )
    {
        result = TINY_ERR_FAILED;
    }
    else
    {
        handle->peers[peer].state = TINY_FD_STATE_DISCONNECTING;
    }
    tiny_mutex_unlock(&handle->frames.mutex);
    return result;
}

///////////////////////////////////////////////////////////////////////////////
<|MERGE_RESOLUTION|>--- conflicted
+++ resolved
@@ -481,7 +481,7 @@
     if ( peer == 0xFF )
     {
         LOG(TINY_LOG_CRIT, "[%p] Peer is unknown, ignoring frame\n", handle);
-        return TINY_ERR_FAILED;
+        return;
     }
     // printf("[%p] Incoming frame of size %i\n", handle, len);
     handle->peers[peer].last_ka_ts = tiny_millis();
@@ -587,23 +587,11 @@
             return TINY_ERR_OUT_OF_MEMORY;
         }
     }
-<<<<<<< HEAD
-    if ( init->buffer_size < tiny_fd_buffer_size_by_mtu_ex(init->mtu, init->window_frames, init->crc_type, 1) )
+    if ( init->buffer_size < tiny_fd_buffer_size_by_mtu_ex(peers_count, init->mtu, init->window_frames, init->crc_type, 1) )
     {
         LOG(TINY_LOG_CRIT, "Too small buffer for FD protocol %i < %i\n", init->buffer_size,
-            tiny_fd_buffer_size_by_mtu_ex(init->mtu, init->window_frames, init->crc_type, 1));
+            tiny_fd_buffer_size_by_mtu_ex(peers_count, init->mtu, init->window_frames, init->crc_type, 1));
         return TINY_ERR_OUT_OF_MEMORY;
-    }
-    if ( init->window_frames > 7 )
-    {
-        LOG(TINY_LOG_CRIT, "HDLC doesn't support more than 7-frames queue\n");
-=======
-    if ( init->buffer_size < tiny_fd_buffer_size_by_mtu_ex(peers_count, init->mtu, init->window_frames, init->crc_type) )
-    {
-        LOG(TINY_LOG_CRIT, "Too small buffer for FD protocol %i < %i\n", init->buffer_size,
-            tiny_fd_buffer_size_by_mtu_ex(peers_count, init->mtu, init->window_frames, init->crc_type));
->>>>>>> 8548996a
-        return TINY_ERR_INVALID_DATA;
     }
     if ( init->window_frames < 2 )
     {
@@ -686,12 +674,8 @@
 
     protocol->user_data = init->pdata;
     protocol->on_frame_cb = init->on_frame_cb;
-<<<<<<< HEAD
     protocol->on_send_cb = init->on_send_cb;
-=======
-    protocol->on_sent_cb = init->on_sent_cb;
     protocol->on_connect_event_cb = init->on_connect_event_cb;
->>>>>>> 8548996a
     protocol->send_timeout = init->send_timeout;
     protocol->ka_timeout = 5000;
     protocol->retry_timeout =
@@ -1032,21 +1016,12 @@
 
 int tiny_fd_buffer_size_by_mtu(int mtu, int window)
 {
-<<<<<<< HEAD
-    return tiny_fd_buffer_size_by_mtu_ex(mtu, window, HDLC_CRC_16, 1);
-}
-
-///////////////////////////////////////////////////////////////////////////////
-
-int tiny_fd_buffer_size_by_mtu_ex(int mtu, int tx_window, hdlc_crc_t crc_type, int rx_window)
-=======
-    return tiny_fd_buffer_size_by_mtu_ex(0, mtu, window, HDLC_CRC_16);
-}
-
-///////////////////////////////////////////////////////////////////////////////
-
-int tiny_fd_buffer_size_by_mtu_ex(uint8_t peers_count, int mtu, int window, hdlc_crc_t crc_type)
->>>>>>> 8548996a
+    return tiny_fd_buffer_size_by_mtu_ex(0, mtu, window, HDLC_CRC_16, 1);
+}
+
+///////////////////////////////////////////////////////////////////////////////
+
+int tiny_fd_buffer_size_by_mtu_ex(uint8_t peers_count, int mtu, int tx_window, hdlc_crc_t crc_type, int rx_window)
 {
     if ( !peers_count )
     {
