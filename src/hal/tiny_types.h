--- conflicted
+++ resolved
@@ -294,11 +294,7 @@
     uint32_t tiny_millis();
 
     /**
-<<<<<<< HEAD
-     * Returns timestamp in microseconds since system started up
-=======
      * Returns timestamp in microseconds since system started up.
->>>>>>> b5bd3525
      */
     uint32_t tiny_micros();
 
