/*
    Copyright 2019-2022 (,2022 (C) Alexey Dynda

    This file is part of Tiny Protocol Library.

    GNU General Public License Usage

    Protocol Library is free software: you can redistribute it and/or modify
    it under the terms of the GNU Lesser General Public License as published by
    the Free Software Foundation, either version 3 of the License, or
    (at your option) any later version.

    Protocol Library is distributed in the hope that it will be useful,
    but WITHOUT ANY WARRANTY; without even the implied warranty of
    MERCHANTABILITY or FITNESS FOR A PARTICULAR PURPOSE.  See the
    GNU Lesser General Public License for more details.

    You should have received a copy of the GNU Lesser General Public License
    along with Protocol Library.  If not, see <http://www.gnu.org/licenses/>.

    Commercial License Usage

    Licensees holding valid commercial Tiny Protocol licenses may use this file in
    accordance with the commercial license agreement provided in accordance with
    the terms contained in a written agreement between you and Alexey Dynda.
    For further information contact via email on github account.
*/

#if defined(ARDUINO)
#if ARDUINO >= 100
#include "Arduino.h"
#else
#include "WProgram.h"
#endif
#endif

#include "TinyProtocolFd.h"

namespace tinyproto
{
///////////////////////////////////////////////////////////////////////
///////////////////////////////////////////////////////////////////////

void IFd::onReceiveInternal(void *handle, uint8_t addr, uint8_t *pdata, int size)
{
    (reinterpret_cast<IFd *>(handle))->onReceive(addr, pdata, size);
}

<<<<<<< HEAD
void IFd::onSendInternal(void *handle, const uint8_t *pdata, int size)
=======
void IFd::onSendInternal(void *handle, uint8_t addr, const uint8_t *pdata, int size)
>>>>>>> 5ebb51bd
{
    (reinterpret_cast<IFd *>(handle))->onSend(addr, pdata, size);
}

void IFd::onConnectEventInternal(void *handle, uint8_t addr, bool connected)
{
    (reinterpret_cast<IFd *>(handle))->onConnectEvent(addr, connected);
}

void IFd::begin()
{
    tiny_fd_init_t init{};
    init.pdata = this;
<<<<<<< HEAD
    init.on_frame_cb = onReceiveInternal;
    init.on_send_cb = onSendInternal;
=======
    init.on_read_cb = onReceiveInternal;
    init.on_send_cb = onSendInternal;
    init.on_connect_event_cb = onConnectEventInternal;
>>>>>>> 5ebb51bd
    init.buffer = m_buffer;
    init.buffer_size = m_bufferSize;
    init.window_frames = m_window;
    init.send_timeout = m_sendTimeout;
    init.retry_timeout = 200;
    init.retries = 2;
    init.crc_type = m_crc;
    init.mode = TINY_FD_MODE_ABM;

    tiny_fd_init(&m_handle, &init);
}

void IFd::end()
{
    if ( m_bufferSize == 0 )
        return;
    tiny_fd_close(m_handle);
}

int IFd::write(const char *buf, int size)
{
    return tiny_fd_send_packet(m_handle, buf, size, m_sendTimeout);
}

int IFd::write(const IPacket &pkt)
{
    return tiny_fd_send_packet(m_handle, pkt.m_buf, pkt.m_len, m_sendTimeout);
}

int IFd::run_rx(const void *data, int len)
{
    return tiny_fd_on_rx_data(m_handle, data, len);
}

int IFd::run_rx(read_block_cb_t read_func)
{
    uint8_t buf[4];
    int len = read_func(m_userData, buf, sizeof(buf));
    if ( len <= 0 )
    {
        return len;
    }
    return tiny_fd_on_rx_data(m_handle, buf, len);
}

int IFd::run_tx(void *data, int max_size)
{
    return tiny_fd_get_tx_data(m_handle, data, max_size);
}

int IFd::run_tx(write_block_cb_t write_func)
{
    uint8_t buf[4];
    int len = tiny_fd_get_tx_data(m_handle, buf, sizeof(buf));
    if ( len <= 0 )
    {
        return len;
    }
    uint8_t *ptr = buf;
    while ( len )
    {
        int result = write_func(m_userData, ptr, len);
        if ( result < 0 )
        {
            return result;
        }
        len -= result;
        ptr += result;
    }
    return TINY_SUCCESS;
}

void IFd::disableCrc()
{
    m_crc = HDLC_CRC_OFF;
}

void IFd::enableCrc(hdlc_crc_t crc)
{
    m_crc = crc;
}

bool IFd::enableCheckSum()
{
    m_crc = HDLC_CRC_8;
    return true;
}

bool IFd::enableCrc16()
{
    m_crc = HDLC_CRC_16;
    return true;
}

bool IFd::enableCrc32()
{
    m_crc = HDLC_CRC_32;
    return true;
}

///////////////////////////////////////////////////////////////////////
///////////////////////////////////////////////////////////////////////

} // namespace tinyproto<|MERGE_RESOLUTION|>--- conflicted
+++ resolved
@@ -46,11 +46,7 @@
     (reinterpret_cast<IFd *>(handle))->onReceive(addr, pdata, size);
 }
 
-<<<<<<< HEAD
-void IFd::onSendInternal(void *handle, const uint8_t *pdata, int size)
-=======
 void IFd::onSendInternal(void *handle, uint8_t addr, const uint8_t *pdata, int size)
->>>>>>> 5ebb51bd
 {
     (reinterpret_cast<IFd *>(handle))->onSend(addr, pdata, size);
 }
@@ -64,14 +60,9 @@
 {
     tiny_fd_init_t init{};
     init.pdata = this;
-<<<<<<< HEAD
-    init.on_frame_cb = onReceiveInternal;
-    init.on_send_cb = onSendInternal;
-=======
     init.on_read_cb = onReceiveInternal;
     init.on_send_cb = onSendInternal;
     init.on_connect_event_cb = onConnectEventInternal;
->>>>>>> 5ebb51bd
     init.buffer = m_buffer;
     init.buffer_size = m_bufferSize;
     init.window_frames = m_window;
