/*
<<<<<<< HEAD
    Copyright 2016-2021 (C) Alexey Dynda
=======
    Copyright 2016-2020,2022 (C) Alexey Dynda
>>>>>>> 730b2fda

    This file is part of Tiny Protocol Library.

    GNU General Public License Usage

    Protocol Library is free software: you can redistribute it and/or modify
    it under the terms of the GNU Lesser General Public License as published by
    the Free Software Foundation, either version 3 of the License, or
    (at your option) any later version.

    Protocol Library is distributed in the hope that it will be useful,
    but WITHOUT ANY WARRANTY; without even the implied warranty of
    MERCHANTABILITY or FITNESS FOR A PARTICULAR PURPOSE.  See the
    GNU Lesser General Public License for more details.

    You should have received a copy of the GNU Lesser General Public License
    along with Protocol Library.  If not, see <http://www.gnu.org/licenses/>.

    Commercial License Usage

    Licensees holding valid commercial Tiny Protocol licenses may use this file in
    accordance with the commercial license agreement provided in accordance with
    the terms contained in a written agreement between you and Alexey Dynda.
    For further information contact via email on github account.
*/

/**
 This is Tiny protocol implementation for microcontrollers

 @file
 @brief Tiny protocol Arduino API

*/

#pragma once

#include "TinyPacket.h"
#include "TinyLightProtocol.h"
#include "TinyProtocolHdlc.h"
#include "TinyProtocolFd.h"
#include "link/TinyLinkLayer.h"
#include "link/TinySerialFdLink.h"
#include "link/TinySerialHdlcLink.h"

#include "hal/tiny_types.h"

#include <stdint.h>
#include <limits.h>

#if CONFIG_TINYHAL_THREAD_SUPPORT == 1
#include <thread>
#endif

namespace tinyproto
{

class Proto
{
public:
    Proto(bool multithread = false);

    ~Proto();

    void setLink(ILinkLayer &link);

    ILinkLayer &getLink();

    bool begin();

    bool send(const IPacket &message, uint32_t timeout);

    bool read(IPacket &message, uint32_t timeout);

    void end();

#if CONFIG_TINYHAL_THREAD_SUPPORT == 1
    void setTxDelay( uint32_t delay );
#endif

private:
    ILinkLayer *m_link = nullptr;
    bool m_multithread = false;
    uint8_t *m_message = nullptr;
    int m_messageLen;
    bool m_terminate = true;
#if CONFIG_TINYHAL_THREAD_SUPPORT == 1
    std::thread *m_sendThread = nullptr;
    std::thread *m_readThread = nullptr;
    uint32_t m_txDelay = 0;
#endif

    tiny_events_t m_events{};

    void onRead(uint8_t *buf, int len);

    void onSend(const uint8_t *buf, int len);

    static void onReadCb(void *udata, uint8_t *buf, int len);

    static void onSendCb(void *udata, const uint8_t *buf, int len);

#if CONFIG_TINYHAL_THREAD_SUPPORT == 1
    void runTx();

    void runRx();
#endif

};

/////// Helper classes, platform specific

#if defined(ARDUINO)

class SerialFdProto: public Proto
{
public:
    SerialFdProto(HardwareSerial &port);

    ArduinoSerialFdLink &getLink();

private:
    ArduinoSerialFdLink m_layer;
};

class SerialHdlcProto: public Proto
{
public:
    SerialHdlcProto(HardwareSerial &port);

    ArduinoSerialHdlcLink &getLink();

private:
    ArduinoSerialHdlcLink m_layer;
};

#else

class SerialFdProto: public Proto
{
public:
    SerialFdProto(char *dev, bool multithread = false);

    SerialFdLink &getLink();

private:
    SerialFdLink m_layer;
};

class SerialHdlcProto: public Proto
{
public:
    SerialHdlcProto(char *dev, bool multithread = false);

    SerialHdlcLink &getLink();

private:
    SerialHdlcLink m_layer;
};


#endif

} // namespace tinyproto<|MERGE_RESOLUTION|>--- conflicted
+++ resolved
@@ -1,9 +1,5 @@
 /*
-<<<<<<< HEAD
-    Copyright 2016-2021 (C) Alexey Dynda
-=======
-    Copyright 2016-2020,2022 (C) Alexey Dynda
->>>>>>> 730b2fda
+    Copyright 2016-2022 (,2022 (C) Alexey Dynda
 
     This file is part of Tiny Protocol Library.
 
